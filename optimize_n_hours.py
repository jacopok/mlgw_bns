import argparse
from mlgw_bns import *

if __name__ == "__main__":
<<<<<<< HEAD
    m = Model("optimization_dataset")
    m.load()
=======

    try:
        m = Model("optimization_dataset")
        m.load()
    except FileNotFoundError:
        m.generate(512, 1 << 14)
>>>>>>> be8ace07
    ho = HyperparameterOptimization(m)

    n_hours_before = ho.total_training_time().total_seconds() / 3600

    print(f"Optimized for {n_hours_before:2f} hours so far")

    parser = argparse.ArgumentParser(description="Optimize the hyperparameters")

    parser.add_argument("hours", metavar="h", type=float)
    parser.add_argument(
        "-g", "--generate", metavar="gen", default=False, nargs=1, type=int
    )

    args = parser.parse_args()

    if args.generate:
        m.generate(None, None, args.generate[0])
        m.save()

    ho.optimize_and_save(args.hours)

    n_hours_after = ho.total_training_time().total_seconds() / 3600

    print(f"Optimized for {n_hours_after - n_hours_before:2f} more hours")<|MERGE_RESOLUTION|>--- conflicted
+++ resolved
@@ -2,17 +2,11 @@
 from mlgw_bns import *
 
 if __name__ == "__main__":
-<<<<<<< HEAD
-    m = Model("optimization_dataset")
-    m.load()
-=======
-
     try:
         m = Model("optimization_dataset")
         m.load()
     except FileNotFoundError:
         m.generate(512, 1 << 14)
->>>>>>> be8ace07
     ho = HyperparameterOptimization(m)
 
     n_hours_before = ho.total_training_time().total_seconds() / 3600
